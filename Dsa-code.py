<<<<<<< HEAD
# This script contains various examples of linked list operations and other functions.

# 1. Code (link_list_Sum.py)
=======
# I Make Change In Code In Easy Ways

# 1. Code ( link list _Sum.py )
>>>>>>> 1048340a

class Node:
    def __init__(self, data):
        self.data = data
        self.next = None

def sum_linked_list(head):
    total = 0
    while head:
        total += head.data
        head = head.next
    return total

# Example
head = Node(5)
head.next = Node(10)
head.next.next = Node(15)
print("Linked List Sum:", sum_linked_list(head))

<<<<<<< HEAD
# 2. Code (half_linklist.py)
=======

# 2. Code ( half- linklist.py )
>>>>>>> 1048340a

def print_half(head):
    slow, fast = head, head
    while fast and fast.next:
        print(slow.data, end=" -> ")
        slow, fast = slow.next, fast.next.next
    print("END")

# Example
head = Node(1); head.next = Node(2); head.next.next = Node(3)
head.next.next.next = Node(4); head.next.next.next.next = Node(5)
print_half(head)  # prints 1 -> 2 -> END

<<<<<<< HEAD
# 3. Code (helloWorld.py)
=======

# 3. Code ( helloWorld.py )
>>>>>>> 1048340a

def hello_world():
    codes = [72,101,108,108,111,32,87,111,114,108,100]
    return "".join(chr(c) for c in codes)

print(hello_world())

<<<<<<< HEAD
# 4. Code (Sum_of_1d_arrays.py)
=======

# 4. Code ( Sum of 1d arrays.py )
>>>>>>> 1048340a

def sum_array(arr):
    total = 0
    for num in arr:
        total += num
    return total

arr = [1,2,3,4,5]
print("Array Sum:", sum_array(arr))<|MERGE_RESOLUTION|>--- conflicted
+++ resolved
@@ -1,12 +1,6 @@
-<<<<<<< HEAD
-# This script contains various examples of linked list operations and other functions.
-
-# 1. Code (link_list_Sum.py)
-=======
 # I Make Change In Code In Easy Ways
 
 # 1. Code ( link list _Sum.py )
->>>>>>> 1048340a
 
 class Node:
     def __init__(self, data):
@@ -26,12 +20,8 @@
 head.next.next = Node(15)
 print("Linked List Sum:", sum_linked_list(head))
 
-<<<<<<< HEAD
-# 2. Code (half_linklist.py)
-=======
 
 # 2. Code ( half- linklist.py )
->>>>>>> 1048340a
 
 def print_half(head):
     slow, fast = head, head
@@ -45,12 +35,8 @@
 head.next.next.next = Node(4); head.next.next.next.next = Node(5)
 print_half(head)  # prints 1 -> 2 -> END
 
-<<<<<<< HEAD
-# 3. Code (helloWorld.py)
-=======
 
 # 3. Code ( helloWorld.py )
->>>>>>> 1048340a
 
 def hello_world():
     codes = [72,101,108,108,111,32,87,111,114,108,100]
@@ -58,12 +44,8 @@
 
 print(hello_world())
 
-<<<<<<< HEAD
-# 4. Code (Sum_of_1d_arrays.py)
-=======
 
 # 4. Code ( Sum of 1d arrays.py )
->>>>>>> 1048340a
 
 def sum_array(arr):
     total = 0
