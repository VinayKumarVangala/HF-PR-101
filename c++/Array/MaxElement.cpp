#include <bits/stdc++.h>
using namespace std;
int main () {
    int A[7] = {4,8,6,9,5,2,7};
    int n = 7 , max ;
<<<<<<< HEAD
    max = A[0];
=======
    max = INT_MIN ;
>>>>>>> 54101203

    for(int i=1;i<7;i++)
    {
        if(A[i]>max)
        {
        max = A[i];
        }
    }
    cout<<"Maximum Number is :"<<max;

    return 0;
}<|MERGE_RESOLUTION|>--- conflicted
+++ resolved
@@ -3,11 +3,7 @@
 int main () {
     int A[7] = {4,8,6,9,5,2,7};
     int n = 7 , max ;
-<<<<<<< HEAD
-    max = A[0];
-=======
     max = INT_MIN ;
->>>>>>> 54101203
 
     for(int i=1;i<7;i++)
     {
