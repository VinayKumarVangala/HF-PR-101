#include <iostream>
#include <vector>
#include <algorithm>
using namespace std;

// Function to check if a maximum time 'mid' is possible with k painters
bool isPossible(const vector<int>& boards, int k, int mid) {
    int painters = 1;
    int time = 0;

    for (int length : boards) {
        if (length > mid) return false; // Cannot paint a board larger than mid
        if (time + length > mid) {
            painters++;     // Need a new painter
            time = length;  // Start new painter with current board
        } else {
            time += length; // Add board to current painter
        }
    }

    return painters <= k; // True if painters used <= k
}

// Function to find minimum time to paint all boards
int painterPartition(const vector<int>& boards, int k) {
    int left = *max_element(boards.begin(), boards.end()); // At least largest board
    int right = 0;
    for (int len : boards) right += len; // At most sum of all boards
    int result = right;

    while (left <= right) {
        int mid = left + (right - left) / 2;

        if (isPossible(boards, k, mid)) {
            result = mid;      // Mid is a possible solution
            right = mid - 1;   // Try to minimize further
        } else {
            left = mid + 1;    // Increase time
<<<<<<< HEAD

#include <algorithm>
using namespace std;

// Function to check if a maximum time 'mid' is possible with k painters
bool isPossible(const vector<int>& boards, int k, int mid) {
    int painters = 1;
    int time = 0;

    for (int length : boards) {
        if (length > mid) return false; // Cannot paint a board larger than mid
        if (time + length > mid) {
            painters++;     // Need a new painter
            time = length;  // Start new painter with current board
        } else {
            time += length; // Add board to current painter
        }
    }

    return painters <= k; // True if painters used <= k
}

// Function to find minimum time to paint all boards
int painterPartition(const vector<int>& boards, int k) {
    int left = *max_element(boards.begin(), boards.end()); // At least largest board
    int right = 0;
    for (int len : boards) right += len; // At most sum of all boards
    int result = right;

    while (left <= right) {
        int mid = left + (right - left) / 2;

        if (isPossible(boards, k, mid)) {
            result = mid;      // Mid is a possible solution
            right = mid - 1;   // Try to minimize further
        } else {
            left = mid + 1;    // Increase time
            low = mid + 1; // increase time

=======
>>>>>>> bc079249
        }
    }

    return result;
}

int main() {
    vector<int> boards = {10, 20, 30, 40};
    int k = 2; // Number of painters

    int minTime = painterPartition(boards, k);

    cout << "Minimum time to paint all boards: " << minTime << endl;

<<<<<<< HEAD
    int boards[] = {10, 20, 30, 40};
    int n = sizeof(boards)/sizeof(boards[0]);
    int k = 2; // painters

=======
>>>>>>> bc079249
    return 0;
}<|MERGE_RESOLUTION|>--- conflicted
+++ resolved
@@ -36,48 +36,6 @@
             right = mid - 1;   // Try to minimize further
         } else {
             left = mid + 1;    // Increase time
-<<<<<<< HEAD
-
-#include <algorithm>
-using namespace std;
-
-// Function to check if a maximum time 'mid' is possible with k painters
-bool isPossible(const vector<int>& boards, int k, int mid) {
-    int painters = 1;
-    int time = 0;
-
-    for (int length : boards) {
-        if (length > mid) return false; // Cannot paint a board larger than mid
-        if (time + length > mid) {
-            painters++;     // Need a new painter
-            time = length;  // Start new painter with current board
-        } else {
-            time += length; // Add board to current painter
-        }
-    }
-
-    return painters <= k; // True if painters used <= k
-}
-
-// Function to find minimum time to paint all boards
-int painterPartition(const vector<int>& boards, int k) {
-    int left = *max_element(boards.begin(), boards.end()); // At least largest board
-    int right = 0;
-    for (int len : boards) right += len; // At most sum of all boards
-    int result = right;
-
-    while (left <= right) {
-        int mid = left + (right - left) / 2;
-
-        if (isPossible(boards, k, mid)) {
-            result = mid;      // Mid is a possible solution
-            right = mid - 1;   // Try to minimize further
-        } else {
-            left = mid + 1;    // Increase time
-            low = mid + 1; // increase time
-
-=======
->>>>>>> bc079249
         }
     }
 
@@ -92,12 +50,5 @@
 
     cout << "Minimum time to paint all boards: " << minTime << endl;
 
-<<<<<<< HEAD
-    int boards[] = {10, 20, 30, 40};
-    int n = sizeof(boards)/sizeof(boards[0]);
-    int k = 2; // painters
-
-=======
->>>>>>> bc079249
     return 0;
 }