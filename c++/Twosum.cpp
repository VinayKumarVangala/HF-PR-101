--- conflicted
+++ resolved
@@ -1,11 +1,11 @@
 
 #include <bits/stdc++.h>
-<<<<<<< HEAD
+
 
 #include <iostream>
-=======
+
 iostream>
->>>>>>> 38860803
+
 #include <vector>
 #include <unordered_map>
 
