#include <iostream>
using namespace std;

int main() {
<<<<<<< HEAD
    cout << "Hello, World!" << endl;
    int a=5,b=10;
    cout<<"Sum of "<<a<<" and "<<b<<" is "<<a+b;
=======
    int arr[] = {64, 34, 25, 12, 22, 11, 90};
    int n = sizeof(arr) / sizeof(arr[0]);
    
    cout << "Original array: ";
    for(int itr = 0; itr < n; itr++) {
        cout << arr[itr] << " ";
    }
    cout << endl;
    
    // Bubble sort algorithm
    for(int itr = 0; itr < n - 1; itr++) {
        // Last itr elements are already in place, so we don't need to check them
        for(int j = 0; j < n - itr - 1; j++) {
            // Swap if current element is greater than next
            if(arr[j] > arr[j + 1]) {
                int temp = arr[j];
                arr[j] = arr[j + 1];
                arr[j + 1] = temp;
            }
        }
    }
    
    cout << "Sorted array: ";
    for(int itr = 0; itr < n; itr++) {
        cout << arr[itr] << " ";
    }
    cout << endl;
    
>>>>>>> 07ed6220
    return 0;
}<|MERGE_RESOLUTION|>--- conflicted
+++ resolved
@@ -2,11 +2,7 @@
 using namespace std;
 
 int main() {
-<<<<<<< HEAD
-    cout << "Hello, World!" << endl;
-    int a=5,b=10;
-    cout<<"Sum of "<<a<<" and "<<b<<" is "<<a+b;
-=======
+
     int arr[] = {64, 34, 25, 12, 22, 11, 90};
     int n = sizeof(arr) / sizeof(arr[0]);
     
@@ -35,6 +31,6 @@
     }
     cout << endl;
     
->>>>>>> 07ed6220
+
     return 0;
 }