# 📘 DSA-Code  

<<<<<<< HEAD
Welcome to **DSA-Code** 🎉  
A community-driven repository of **Data Structures and Algorithms (DSA)** solutions implemented in multiple programming languages.  
The goal of this project is to help learners and contributors **explore, practice, and enhance** their problem-solving skills in DSA.  
=======
Welcome to **DSA-Code** 🎉
This repository is a collection of **Data Structures and Algorithms (DSA)** solutions implemented in multiple programming languages.
The goal of this repo is to help learners and contributors **explore, practice, and improve** their problem-solving skills in DSA.
>>>>>>> de4c3a62


<<<<<<< HEAD
## 📑 Table of Contents  
- [🚀 Features](#-features)  
- [🧭 DSA Roadmap](#-dsa-roadmap)  
- [🤝 How to Contribute](#-how-to-contribute)  
- [📝 Contribution Guidelines](#-contribution-guidelines)  
- [📂 Example Folder Structure](#-example-folder-structure)  
- [📢 Join Our Community](#-join-our-community)  
- [☕ Support the Project](#-support-the-project)  
- [🏆 Badges](#-badges)  

---

## 🚀 Features  
- 💡 Solutions in multiple languages — *C, C++, Python, Java, JavaScript,* and more.  
- 🧑‍💻 Beginner-friendly problem statements with clear, structured solutions.  
- 🗺️ **Comprehensive DSA Roadmap** to guide your journey.  
- 🌍 Open-source project — perfect for **Hacktoberfest**, coding practice, and interviews.  
- 🧩 Each folder contains DSA problems and solutions for the respective programming language.  

---

## 🧭 DSA Roadmap  
Follow our step-by-step roadmap to master DSA concepts from **Basic to Advanced** 👇  
📘 [View the Roadmap](./roadmap/DSA%20Road%20Map%20Basic%20to%20Advance.md)

---

## 🤝 How to Contribute  

We ❤️ contributions!  
Follow these steps to add your solutions:  

### 1️⃣ Fork the Repository  
Click the **Fork** button (top-right) to create your own copy.  

### 2️⃣ Clone Your Fork  
=======
## 🚀 Features

* 💻 Solutions in multiple programming languages (C, C++, Python, Java, JavaScript, etc.)
* 🧩 Beginner-friendly problem statements and structured solutions
* 🌍 Open-source project — everyone is welcome to contribute
* 💪 Perfect for **Hacktoberfest**, **coding practice**, and **interview preparation**
* 📂 Each folder contains DSA problems and solutions in the respective programming language

Comprehensive DSA Roadmap to guide your learning journey. [View Roadmap](./roadmap/DSA%20Road%20Map%20Basic%20to%20Advance.md)

Open-source project: everyone is welcome to contribute.

## 🤝 How to Contribute

We ❤️ contributions! Follow these simple steps to contribute:

### 1️⃣ Fork the repo

Click the **Fork** button (top right of this repository) to create your own copy.

### 2️⃣ Clone your fork

>>>>>>> de4c3a62
```bash
git clone https://github.com/<your-username>/dsa-code.git
cd dsa-code
```

<<<<<<< HEAD
### 3️⃣ Create a New Branch
```bash
git checkout -b feature-branch-name
 ```

### 4️⃣ Add Your Code

- Navigate to the correct folder (e.g., Python/, Java/, etc.)
=======
### 3️⃣ Create a branch

```bash
git checkout -b feature-branch-name
```

### 4️⃣ Add your code
>>>>>>> de4c3a62

* Navigate to the correct language folder (e.g., `Python/`, `Java/`)
* Add your DSA problem solution file
* Ensure proper file naming and comments for readability

<<<<<<< HEAD
- Ensure proper file naming and comments for clarity.

### 5️⃣ Commit and Push Changes
=======
### 5️⃣ Commit and push changes

>>>>>>> de4c3a62
```bash
git add .
git commit -m "Added solution for <problem-name> in <language>"
git push origin feature-branch-name
```
<<<<<<< HEAD

### 6️⃣ Create a Pull Request

1. Go to the Pull Requests tab on the original repo.

2. Click on New Pull Request.

3. Add a clear title and description.

4. Submit and wait for review 🚀
=======

### 6️⃣ Raise a Pull Request (PR)

* Go to the **Pull Requests** tab in this repo
* Click on **New Pull Request**
* Add a clear title and description of your changes
* Submit the PR and wait for review


## 📝 Contribution Guidelines

✅ Write clean, well-commented, and properly formatted code
✅ Add only DSA-related problems and solutions
🚫 Do not copy-paste code without proper references
📁 Respect folder structure and avoid duplicates


## 📢 Join Our Community

This project is open for everyone!
Whether you are a beginner or an experienced coder, you’re welcome to contribute.
Let’s **learn and grow together!** 🌱

Be a part of our growing community and stay connected 🚀

* 💬 [Join us on Discord](#)
* 📢 [Join our Telegram](#)
* 💼 [Follow our LinkedIn Page](#)
* 💬 [Join our WhatsApp Community](#)
* 📺 [Subscribe on YouTube](#)
* 🐦 [Follow on Twitter](#)
* 📸 [Follow on Instagram](#)
>>>>>>> de4c3a62

### 📝 Contribution Guidelines

<<<<<<< HEAD
  - ✅ Write clean, readable, and well-commented code.
  
  - ✅ Add only DSA-related problems and solutions.
  
  - ✅ Maintain folder structure and avoid duplicates.
  
  - ❌ Do not copy-paste code without proper reference or attribution.


### 📢 Join Our Community

Be a part of our growing community 🌱 — learn, code, and grow together!

- 💬 Join on Discord

- 📢 Join on Telegram

- 💼 Follow on LinkedIn

- 💬 Join our WhatsApp Community

- 📺 Subscribe on YouTube

- 🐦 Follow on Twitter

- 📸 Follow on Instagram

- ☕ Support the Project

If you love this project and want to support future development, consider buying us a coffee:

<a href="https://www.buymeacoffee.com/mgoshwami1c"> <img align="left" src="https://cdn.buymeacoffee.com/buttons/v2/default-yellow.png" height="50" width="210" alt="Buy Me A Coffee"> </a>

<br><br>

## 🏷️ GitHub Badges  

![GitHub Repo stars](https://img.shields.io/github/stars/ghostmkg/dsa-code?style=for-the-badge)  
![GitHub forks](https://img.shields.io/github/forks/ghostmkg/dsa-code?style=for-the-badge)  
![GitHub issues](https://img.shields.io/github/issues/ghostmkg/dsa-code?style=for-the-badge)  
![GitHub pull requests](https://img.shields.io/github/issues-pr/ghostmkg/dsa-code?style=for-the-badge)  
![GitHub license](https://img.shields.io/github/license/ghostmkg/dsa-code?style=for-the-badge)  
![Contributions Welcome](https://img.shields.io/badge/contributions-welcome-brightgreen.svg?style=for-the-badge)  
=======
## ☕ Support the Project

If you like this project and want to support future development, consider buying me a coffee:

<a href="https://www.buymeacoffee.com/mgoshwami1c">
  <img src="https://cdn.buymeacoffee.com/buttons/v2/default-yellow.png" height="50" width="210" alt="Buy Me A Coffee">
</a>

**Happy Coding! 🚀**
>>>>>>> de4c3a62
<|MERGE_RESOLUTION|>--- conflicted
+++ resolved
@@ -1,17 +1,12 @@
+
 # 📘 DSA-Code  
 
-<<<<<<< HEAD
 Welcome to **DSA-Code** 🎉  
 A community-driven repository of **Data Structures and Algorithms (DSA)** solutions implemented in multiple programming languages.  
 The goal of this project is to help learners and contributors **explore, practice, and enhance** their problem-solving skills in DSA.  
-=======
-Welcome to **DSA-Code** 🎉
-This repository is a collection of **Data Structures and Algorithms (DSA)** solutions implemented in multiple programming languages.
-The goal of this repo is to help learners and contributors **explore, practice, and improve** their problem-solving skills in DSA.
->>>>>>> de4c3a62
 
+---
 
-<<<<<<< HEAD
 ## 📑 Table of Contents  
 - [🚀 Features](#-features)  
 - [🧭 DSA Roadmap](#-dsa-roadmap)  
@@ -24,6 +19,7 @@
 
 ---
 
+
 ## 🚀 Features  
 - 💡 Solutions in multiple languages — *C, C++, Python, Java, JavaScript,* and more.  
 - 🧑‍💻 Beginner-friendly problem statements with clear, structured solutions.  
@@ -32,6 +28,7 @@
 - 🧩 Each folder contains DSA problems and solutions for the respective programming language.  
 
 ---
+
 
 ## 🧭 DSA Roadmap  
 Follow our step-by-step roadmap to master DSA concepts from **Basic to Advanced** 👇  
@@ -48,36 +45,13 @@
 Click the **Fork** button (top-right) to create your own copy.  
 
 ### 2️⃣ Clone Your Fork  
-=======
-## 🚀 Features
 
-* 💻 Solutions in multiple programming languages (C, C++, Python, Java, JavaScript, etc.)
-* 🧩 Beginner-friendly problem statements and structured solutions
-* 🌍 Open-source project — everyone is welcome to contribute
-* 💪 Perfect for **Hacktoberfest**, **coding practice**, and **interview preparation**
-* 📂 Each folder contains DSA problems and solutions in the respective programming language
-
-Comprehensive DSA Roadmap to guide your learning journey. [View Roadmap](./roadmap/DSA%20Road%20Map%20Basic%20to%20Advance.md)
-
-Open-source project: everyone is welcome to contribute.
-
-## 🤝 How to Contribute
-
-We ❤️ contributions! Follow these simple steps to contribute:
-
-### 1️⃣ Fork the repo
-
-Click the **Fork** button (top right of this repository) to create your own copy.
-
-### 2️⃣ Clone your fork
-
->>>>>>> de4c3a62
 ```bash
 git clone https://github.com/<your-username>/dsa-code.git
 cd dsa-code
 ```
 
-<<<<<<< HEAD
+
 ### 3️⃣ Create a New Branch
 ```bash
 git checkout -b feature-branch-name
@@ -86,34 +60,19 @@
 ### 4️⃣ Add Your Code
 
 - Navigate to the correct folder (e.g., Python/, Java/, etc.)
-=======
-### 3️⃣ Create a branch
 
-```bash
-git checkout -b feature-branch-name
-```
+- Add your DSA problem solution file.
 
-### 4️⃣ Add your code
->>>>>>> de4c3a62
-
-* Navigate to the correct language folder (e.g., `Python/`, `Java/`)
-* Add your DSA problem solution file
-* Ensure proper file naming and comments for readability
-
-<<<<<<< HEAD
 - Ensure proper file naming and comments for clarity.
 
 ### 5️⃣ Commit and Push Changes
-=======
-### 5️⃣ Commit and push changes
 
->>>>>>> de4c3a62
 ```bash
 git add .
 git commit -m "Added solution for <problem-name> in <language>"
 git push origin feature-branch-name
 ```
-<<<<<<< HEAD
+
 
 ### 6️⃣ Create a Pull Request
 
@@ -124,44 +83,9 @@
 3. Add a clear title and description.
 
 4. Submit and wait for review 🚀
-=======
-
-### 6️⃣ Raise a Pull Request (PR)
-
-* Go to the **Pull Requests** tab in this repo
-* Click on **New Pull Request**
-* Add a clear title and description of your changes
-* Submit the PR and wait for review
-
-
-## 📝 Contribution Guidelines
-
-✅ Write clean, well-commented, and properly formatted code
-✅ Add only DSA-related problems and solutions
-🚫 Do not copy-paste code without proper references
-📁 Respect folder structure and avoid duplicates
-
-
-## 📢 Join Our Community
-
-This project is open for everyone!
-Whether you are a beginner or an experienced coder, you’re welcome to contribute.
-Let’s **learn and grow together!** 🌱
-
-Be a part of our growing community and stay connected 🚀
-
-* 💬 [Join us on Discord](#)
-* 📢 [Join our Telegram](#)
-* 💼 [Follow our LinkedIn Page](#)
-* 💬 [Join our WhatsApp Community](#)
-* 📺 [Subscribe on YouTube](#)
-* 🐦 [Follow on Twitter](#)
-* 📸 [Follow on Instagram](#)
->>>>>>> de4c3a62
 
 ### 📝 Contribution Guidelines
 
-<<<<<<< HEAD
   - ✅ Write clean, readable, and well-commented code.
   
   - ✅ Add only DSA-related problems and solutions.
@@ -173,7 +97,9 @@
 
 ### 📢 Join Our Community
 
+
 Be a part of our growing community 🌱 — learn, code, and grow together!
+
 
 - 💬 Join on Discord
 
@@ -205,14 +131,3 @@
 ![GitHub pull requests](https://img.shields.io/github/issues-pr/ghostmkg/dsa-code?style=for-the-badge)  
 ![GitHub license](https://img.shields.io/github/license/ghostmkg/dsa-code?style=for-the-badge)  
 ![Contributions Welcome](https://img.shields.io/badge/contributions-welcome-brightgreen.svg?style=for-the-badge)  
-=======
-## ☕ Support the Project
-
-If you like this project and want to support future development, consider buying me a coffee:
-
-<a href="https://www.buymeacoffee.com/mgoshwami1c">
-  <img src="https://cdn.buymeacoffee.com/buttons/v2/default-yellow.png" height="50" width="210" alt="Buy Me A Coffee">
-</a>
-
-**Happy Coding! 🚀**
->>>>>>> de4c3a62
