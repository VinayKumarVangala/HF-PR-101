# 📘 DSA-Code  

Welcome to **DSA-Code** 🎉  
A community-driven repository of **Data Structures and Algorithms (DSA)** solutions implemented in multiple programming languages.  
The goal of this project is to help learners and contributors **explore, practice, and enhance** their problem-solving skills in DSA.  

<<<<<<< HEAD
## 🚀 Features

* 💻 Solutions in multiple programming languages (C, C++, Python, Java, JavaScript, etc.)
* 🧩 Beginner-friendly problem statements and structured solutions
* 🌍 Open-source project — everyone is welcome to contribute
* 💪 Perfect for **Hacktoberfest**, coding practice, and interview preparation
* 📂 Each folder contains DSA problems and solutions in the respective programming language

## 🤝 How to Contribute
=======
---

## 📑 Table of Contents  
- [🚀 Features](#-features)  
- [🧭 DSA Roadmap](#-dsa-roadmap)  
- [🤝 How to Contribute](#-how-to-contribute)  
- [📝 Contribution Guidelines](#-contribution-guidelines)  
- [📂 Example Folder Structure](#-example-folder-structure)  
- [📢 Join Our Community](#-join-our-community)  
- [☕ Support the Project](#-support-the-project)  
- [🏆 Badges](#-badges)  

---

## 🚀 Features  
- 💡 Solutions in multiple languages — *C, C++, Python, Java, JavaScript,* and more.  
- 🧑‍💻 Beginner-friendly problem statements with clear, structured solutions.  
- 🗺️ **Comprehensive DSA Roadmap** to guide your journey.  
- 🌍 Open-source project — perfect for **Hacktoberfest**, coding practice, and interviews.  
- 🧩 Each folder contains DSA problems and solutions for the respective programming language.  

---

## 🧭 DSA Roadmap  
Follow our step-by-step roadmap to master DSA concepts from **Basic to Advanced** 👇  
📘 [View the Roadmap](./roadmap/DSA%20Road%20Map%20Basic%20to%20Advance.md)
>>>>>>> 74c6b378

---

<<<<<<< HEAD
### 1️⃣ Fork the repo
Click the **Fork** button (top right of this repository) to create your own copy.

### 2️⃣ Clone your fork
```bash
git clone https://github.com/<your-username>/dsa-code.git
cd dsa-code
=======
## 🤝 How to Contribute  

We ❤️ contributions!  
Follow these steps to add your solutions:  

### 1️⃣ Fork the Repository  
Click the **Fork** button (top-right) to create your own copy.  

### 2️⃣ Clone Your Fork  
```bash
git clone https://github.com/<your-username>/dsa-code.git
cd dsa-code
```

### 3️⃣ Create a New Branch
```bash
git checkout -b feature-branch-name
 ```

### 4️⃣ Add Your Code

- Navigate to the correct folder (e.g., Python/, Java/, etc.)

- Add your DSA problem solution file.

- Ensure proper file naming and comments for clarity.

### 5️⃣ Commit and Push Changes
```bash
git add .
git commit -m "Added solution for <problem-name> in <language>"
git push origin feature-branch-name
```

### 6️⃣ Create a Pull Request

1. Go to the Pull Requests tab on the original repo.

2. Click on New Pull Request.

3. Add a clear title and description.

4. Submit and wait for review 🚀

### 📝 Contribution Guidelines

  - ✅ Write clean, readable, and well-commented code.
  
  - ✅ Add only DSA-related problems and solutions.
  
  - ✅ Maintain folder structure and avoid duplicates.
  
  - ❌ Do not copy-paste code without proper reference or attribution.


### 📢 Join Our Community

Be a part of our growing community 🌱 — learn, code, and grow together!

- 💬 Join on Discord

- 📢 Join on Telegram

- 💼 Follow on LinkedIn

- 💬 Join our WhatsApp Community

- 📺 Subscribe on YouTube

- 🐦 Follow on Twitter

- 📸 Follow on Instagram

- ☕ Support the Project

If you love this project and want to support future development, consider buying us a coffee:

<a href="https://www.buymeacoffee.com/mgoshwami1c"> <img align="left" src="https://cdn.buymeacoffee.com/buttons/v2/default-yellow.png" height="50" width="210" alt="Buy Me A Coffee"> </a>

<br><br>

## 🏷️ GitHub Badges  

![GitHub Repo stars](https://img.shields.io/github/stars/ghostmkg/dsa-code?style=for-the-badge)  
![GitHub forks](https://img.shields.io/github/forks/ghostmkg/dsa-code?style=for-the-badge)  
![GitHub issues](https://img.shields.io/github/issues/ghostmkg/dsa-code?style=for-the-badge)  
![GitHub pull requests](https://img.shields.io/github/issues-pr/ghostmkg/dsa-code?style=for-the-badge)  
![GitHub license](https://img.shields.io/github/license/ghostmkg/dsa-code?style=for-the-badge)  
![Contributions Welcome](https://img.shields.io/badge/contributions-welcome-brightgreen.svg?style=for-the-badge)  
>>>>>>> 74c6b378
<|MERGE_RESOLUTION|>--- conflicted
+++ resolved
@@ -4,7 +4,6 @@
 A community-driven repository of **Data Structures and Algorithms (DSA)** solutions implemented in multiple programming languages.  
 The goal of this project is to help learners and contributors **explore, practice, and enhance** their problem-solving skills in DSA.  
 
-<<<<<<< HEAD
 ## 🚀 Features
 
 * 💻 Solutions in multiple programming languages (C, C++, Python, Java, JavaScript, etc.)
@@ -14,133 +13,13 @@
 * 📂 Each folder contains DSA problems and solutions in the respective programming language
 
 ## 🤝 How to Contribute
-=======
----
-
-## 📑 Table of Contents  
-- [🚀 Features](#-features)  
-- [🧭 DSA Roadmap](#-dsa-roadmap)  
-- [🤝 How to Contribute](#-how-to-contribute)  
-- [📝 Contribution Guidelines](#-contribution-guidelines)  
-- [📂 Example Folder Structure](#-example-folder-structure)  
-- [📢 Join Our Community](#-join-our-community)  
-- [☕ Support the Project](#-support-the-project)  
-- [🏆 Badges](#-badges)  
 
 ---
 
-## 🚀 Features  
-- 💡 Solutions in multiple languages — *C, C++, Python, Java, JavaScript,* and more.  
-- 🧑‍💻 Beginner-friendly problem statements with clear, structured solutions.  
-- 🗺️ **Comprehensive DSA Roadmap** to guide your journey.  
-- 🌍 Open-source project — perfect for **Hacktoberfest**, coding practice, and interviews.  
-- 🧩 Each folder contains DSA problems and solutions for the respective programming language.  
-
----
-
-## 🧭 DSA Roadmap  
-Follow our step-by-step roadmap to master DSA concepts from **Basic to Advanced** 👇  
-📘 [View the Roadmap](./roadmap/DSA%20Road%20Map%20Basic%20to%20Advance.md)
->>>>>>> 74c6b378
-
----
-
-<<<<<<< HEAD
 ### 1️⃣ Fork the repo
 Click the **Fork** button (top right of this repository) to create your own copy.
 
 ### 2️⃣ Clone your fork
 ```bash
 git clone https://github.com/<your-username>/dsa-code.git
-cd dsa-code
-=======
-## 🤝 How to Contribute  
-
-We ❤️ contributions!  
-Follow these steps to add your solutions:  
-
-### 1️⃣ Fork the Repository  
-Click the **Fork** button (top-right) to create your own copy.  
-
-### 2️⃣ Clone Your Fork  
-```bash
-git clone https://github.com/<your-username>/dsa-code.git
-cd dsa-code
-```
-
-### 3️⃣ Create a New Branch
-```bash
-git checkout -b feature-branch-name
- ```
-
-### 4️⃣ Add Your Code
-
-- Navigate to the correct folder (e.g., Python/, Java/, etc.)
-
-- Add your DSA problem solution file.
-
-- Ensure proper file naming and comments for clarity.
-
-### 5️⃣ Commit and Push Changes
-```bash
-git add .
-git commit -m "Added solution for <problem-name> in <language>"
-git push origin feature-branch-name
-```
-
-### 6️⃣ Create a Pull Request
-
-1. Go to the Pull Requests tab on the original repo.
-
-2. Click on New Pull Request.
-
-3. Add a clear title and description.
-
-4. Submit and wait for review 🚀
-
-### 📝 Contribution Guidelines
-
-  - ✅ Write clean, readable, and well-commented code.
-  
-  - ✅ Add only DSA-related problems and solutions.
-  
-  - ✅ Maintain folder structure and avoid duplicates.
-  
-  - ❌ Do not copy-paste code without proper reference or attribution.
-
-
-### 📢 Join Our Community
-
-Be a part of our growing community 🌱 — learn, code, and grow together!
-
-- 💬 Join on Discord
-
-- 📢 Join on Telegram
-
-- 💼 Follow on LinkedIn
-
-- 💬 Join our WhatsApp Community
-
-- 📺 Subscribe on YouTube
-
-- 🐦 Follow on Twitter
-
-- 📸 Follow on Instagram
-
-- ☕ Support the Project
-
-If you love this project and want to support future development, consider buying us a coffee:
-
-<a href="https://www.buymeacoffee.com/mgoshwami1c"> <img align="left" src="https://cdn.buymeacoffee.com/buttons/v2/default-yellow.png" height="50" width="210" alt="Buy Me A Coffee"> </a>
-
-<br><br>
-
-## 🏷️ GitHub Badges  
-
-![GitHub Repo stars](https://img.shields.io/github/stars/ghostmkg/dsa-code?style=for-the-badge)  
-![GitHub forks](https://img.shields.io/github/forks/ghostmkg/dsa-code?style=for-the-badge)  
-![GitHub issues](https://img.shields.io/github/issues/ghostmkg/dsa-code?style=for-the-badge)  
-![GitHub pull requests](https://img.shields.io/github/issues-pr/ghostmkg/dsa-code?style=for-the-badge)  
-![GitHub license](https://img.shields.io/github/license/ghostmkg/dsa-code?style=for-the-badge)  
-![Contributions Welcome](https://img.shields.io/badge/contributions-welcome-brightgreen.svg?style=for-the-badge)  
->>>>>>> 74c6b378
+cd dsa-code