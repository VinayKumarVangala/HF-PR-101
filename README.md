--- conflicted
+++ resolved
@@ -1,19 +1,10 @@
-<<<<<<< HEAD
 
-# 📘 DSA-Code  
-=======
 # 📘 DSA-Code  
 
 Welcome to **DSA-Code** 🎉  
 A community-driven repository of **Data Structures and Algorithms (DSA)** solutions implemented in multiple programming languages.  
 The goal of this project is to help learners and contributors **explore, practice, and enhance** their problem-solving skills in DSA.  
->>>>>>> 29422208
 
-Welcome to **DSA-Code** 🎉  
-A community-driven repository of **Data Structures and Algorithms (DSA)** solutions implemented in multiple programming languages.  
-The goal of this project is to help learners and contributors **explore, practice, and enhance** their problem-solving skills in DSA.  
-
-<<<<<<< HEAD
 ---
 
 ## 📑 Table of Contents  
@@ -54,42 +45,6 @@
 Click the **Fork** button (top-right) to create your own copy.  
 
 ### 2️⃣ Clone Your Fork  
-=======
-## 📑 Table of Contents  
-- [🚀 Features](#-features)  
-- [🧭 DSA Roadmap](#-dsa-roadmap)  
-- [🤝 How to Contribute](#-how-to-contribute)  
-- [📝 Contribution Guidelines](#-contribution-guidelines)  
-- [📂 Example Folder Structure](#-example-folder-structure)  
-- [📢 Join Our Community](#-join-our-community)  
-- [☕ Support the Project](#-support-the-project)  
-- [🏆 Badges](#-badges)  
-
----
-
-## 🚀 Features  
-- 💡 Solutions in multiple languages — *C, C++, Python, Java, JavaScript,* and more.  
-- 🧑‍💻 Beginner-friendly problem statements with clear, structured solutions.  
-- 🗺️ **Comprehensive DSA Roadmap** to guide your journey.  
-- 🌍 Open-source project — perfect for **Hacktoberfest**, coding practice, and interviews.  
-- 🧩 Each folder contains DSA problems and solutions for the respective programming language.  
-
----
-
-## 🧭 DSA Roadmap  
-Follow our step-by-step roadmap to master DSA concepts from **Basic to Advanced** 👇  
-📘 [View the Roadmap](./roadmap/DSA%20Road%20Map%20Basic%20to%20Advance.md)
-
----
-
-## 🤝 How to Contribute  
-
-We ❤️ contributions!  
-Follow these steps to add your solutions:  
-
-### 1️⃣ Fork the Repository  
-Click the **Fork** button (top-right) to create your own copy.  
->>>>>>> 29422208
 
 ### 2️⃣ Clone Your Fork  
 ```bash
@@ -97,24 +52,6 @@
 cd dsa-code
 ```
 
-<<<<<<< HEAD
-=======
-### 3️⃣ Create a New Branch
-```bash
-git checkout -b feature-branch-name
- ```
-
-### 4️⃣ Add Your Code
-
-- Navigate to the correct folder (e.g., Python/, Java/, etc.)
-
-- Add your DSA problem solution file.
-
-- Ensure proper file naming and comments for clarity.
-
-### 5️⃣ Commit and Push Changes
-### 3️⃣ Create a branch
->>>>>>> 29422208
 
 ### 3️⃣ Create a New Branch
 ```bash
@@ -137,7 +74,6 @@
 git push origin feature-branch-name
 ```
 
-<<<<<<< HEAD
 
 ### 6️⃣ Create a Pull Request
 
@@ -165,32 +101,6 @@
 
 Be a part of our growing community 🌱 — learn, code, and grow together!
 
-=======
-### 6️⃣ Create a Pull Request
-
-1. Go to the Pull Requests tab on the original repo.
-
-2. Click on New Pull Request.
-
-3. Add a clear title and description.
-
-4. Submit and wait for review 🚀
-
-### 📝 Contribution Guidelines
-
-  - ✅ Write clean, readable, and well-commented code.
-  
-  - ✅ Add only DSA-related problems and solutions.
-  
-  - ✅ Maintain folder structure and avoid duplicates.
-  
-  - ❌ Do not copy-paste code without proper reference or attribution.
-
-
-### 📢 Join Our Community
-
-Be a part of our growing community 🌱 — learn, code, and grow together!
->>>>>>> 29422208
 
 - 💬 Join on Discord
 
@@ -221,8 +131,4 @@
 ![GitHub issues](https://img.shields.io/github/issues/ghostmkg/dsa-code?style=for-the-badge)  
 ![GitHub pull requests](https://img.shields.io/github/issues-pr/ghostmkg/dsa-code?style=for-the-badge)  
 ![GitHub license](https://img.shields.io/github/license/ghostmkg/dsa-code?style=for-the-badge)  
-<<<<<<< HEAD
 ![Contributions Welcome](https://img.shields.io/badge/contributions-welcome-brightgreen.svg?style=for-the-badge)  
-=======
-![Contributions Welcome](https://img.shields.io/badge/contributions-welcome-brightgreen.svg?style=for-the-badge)  
->>>>>>> 29422208
