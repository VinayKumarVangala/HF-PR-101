<<<<<<< HEAD
n=int(input("Enter a number to check if it is prime: "))
if n>1:
    for i in range(2,int(n/2)+1):
        if(n%i==0):
            print(f"{n} is not a prime number")
            break
    else:
        print(f"{n} is a prime number")
else:   
    print(f"{n}is not a prime number")
=======
n = int(input("Enter a number to check if it is prime: "))
if n <= 1:
    print(n, "is not a prime number")
else:
    for i in range(2, int(n ** 0.5) + 1):
        if n % i == 0:
            print(n, "is not a prime number")
            break
    else:
        print(n, "is a prime number")
>>>>>>> a5ba6e34
<|MERGE_RESOLUTION|>--- conflicted
+++ resolved
@@ -1,15 +1,3 @@
-<<<<<<< HEAD
-n=int(input("Enter a number to check if it is prime: "))
-if n>1:
-    for i in range(2,int(n/2)+1):
-        if(n%i==0):
-            print(f"{n} is not a prime number")
-            break
-    else:
-        print(f"{n} is a prime number")
-else:   
-    print(f"{n}is not a prime number")
-=======
 n = int(input("Enter a number to check if it is prime: "))
 if n <= 1:
     print(n, "is not a prime number")
@@ -19,5 +7,4 @@
             print(n, "is not a prime number")
             break
     else:
-        print(n, "is a prime number")
->>>>>>> a5ba6e34
+        print(n, "is a prime number")